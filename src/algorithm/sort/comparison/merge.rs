//! Implementations of [Merge Sort](https://en.wikipedia.org/wiki/Merge_sort).
//!
//! # Performance
//!
//! | Case    | Complexity |
//! | ------- | ---------- |
//! | worst   | n log n    |
//! | average | n log n    |
//! | best    | n log n    |

<<<<<<< HEAD
/// Sort a slice via top-down merge sort.
=======
use crate::algorithm::merge::MergeIter;

/// Sort `slice` using duplicate `auxiliary` memory.
>>>>>>> b9f2cb51
///
/// <div class="warning">`auxiliary` MUST be a duplicate of `slice`</div>
///
/// Recursively divide `slice` (and corresponding `auxiliary`) into two subsets
/// until themsleves sorted. Merge the sorted sublists by iteratively
/// cloneing the smallest element from `auxiliary` into `slice`.
///
/// # Examples
/// ```
/// use rust::algorithm::sort::comparison::merge::top_down;
/// let mut slice = [3,1,5];
/// let mut auxiliary = slice.to_vec();
/// top_down(&mut slice, &mut auxiliary);
/// assert_eq!(slice, [1,3,5]);
/// ```
pub fn top_down<T>(slice: &mut [T], auxiliary: &mut [T])
where
    T: Ord + Clone,
{
    assert!(slice == auxiliary);
    if slice.len() > 1 {
        let (left_auxiliary, right_auxiliary) = auxiliary.split_at_mut(auxiliary.len() / 2);

        let (left_slice, right_slice) = slice.split_at_mut(slice.len() / 2);

        // Alternating `slice`/`auxiliary` prevents unnecessary clone for
        // top-level caller by ensuring `auxiliary` becomes the sorted
        // left/right subslices thenceforth merged into the output (`slice`).
        top_down(left_auxiliary, left_slice);
        top_down(right_auxiliary, right_slice);

        let merger =
            crate::algorithm::merge::MergeIter::new(left_auxiliary.iter(), right_auxiliary.iter());

        std::iter::zip(slice, merger).for_each(|(old, new)| {
            *old = new.clone();
        });
    }
}

#[cfg(test)]
mod top_down_tests {
    use super::*;

    #[test]
    fn empty() {
        let mut slice: [usize; 0] = [];
        let mut auxiliary = slice.to_vec();
        top_down(&mut slice, &mut auxiliary);
        assert_eq!(slice, []);
    }

    #[test]
    fn one() {
        let mut slice = [0];
        let mut auxiliary = slice.to_vec();
        top_down(&mut slice, &mut auxiliary);
        assert_eq!(slice, [0]);
    }

    #[test]
    fn two() {
        let mut slice = [2, 1];
        let mut auxiliary = slice.to_vec();
        top_down(&mut slice, &mut auxiliary);
        assert_eq!(slice, [1, 2]);
    }

    #[test]
    fn multiple() {
        let mut slice = [3, 2, 1];
        let mut auxiliary = slice.to_vec();
        top_down(&mut slice, &mut auxiliary);
        assert_eq!(slice, [1, 2, 3]);
    }

}

/// Sort a slice via bottom-up merge sort.
///
/// <div class="warning">`auxiliary` MUST be a duplicate of `slice`</div>
///
/// Iteratively merge chunks of 2<sup>n</sup> elements. Start by merging
/// single elements into chunks of two elements, then merge those into chunks
/// of four elements, then merge all those chunks, so on and so forth.
///
/// # Examples
/// ```
/// use rust::algorithm::sort::comparison::merge::bottom_up;
/// let mut slice = [3,1,5];
/// let mut auxiliary = slice.to_vec();
/// bottom_up(&mut slice, &mut auxiliary);
/// assert_eq!(slice, [1,3,5]);
/// ```
pub fn bottom_up<T>(slice: &mut [T], auxiliary: &mut [T])
where
    T: Ord + Clone + std::fmt::Debug,
{
    assert!(slice == auxiliary);
    let mut length: usize = 2;
    while length <= slice.len() {
        let chunks = std::iter::zip(slice.chunks_mut(length), auxiliary.chunks_mut(length));

        for (slice, auxiliary) in chunks {
            let (left, right) = auxiliary.split_at(auxiliary.len() / 2);

            let merger = crate::algorithm::merge::MergeIter::new(left.iter(), right.iter());

            // merge from `auxiliary` into `slice`
            std::iter::zip(slice.iter_mut(), merger).for_each(|(old, new)| {
                *old = new.clone();
            });

            // propagate sorted `slice` to `auxiliary` for next chunk iteration
            std::iter::zip(auxiliary.iter_mut(), slice.iter()).for_each(|(old, new)| {
                *old = new.clone();
            });
        }
        length *= 2;
    }
}

/// Merge two lists into a partially overlapping output.
///
/// `slice` is divided as [left..left_end..output..right..right_end]
/// where the inputs are [left..left_end] and [right..right_end]
/// which are merged into [output..right_end].
fn inplace_merge<T>(
    slice: &mut [T],
    mut left: usize,
    left_end: usize,
    mut right: usize,
    right_end: usize,
    mut output: usize,
) where
    T: Ord + Clone,
{
    while left < left_end && right < right_end {
        if slice[left] < slice[right] {
            (slice[output], slice[left]) = (slice[left].clone(), slice[output].clone());
            left += 1;
        } else {
            (slice[output], slice[right]) = (slice[right].clone(), slice[output].clone());
            right += 1;
        }
        output += 1;
    }
    while left < left_end {
        (slice[output], slice[left]) = (slice[left].clone(), slice[output].clone());
        output += 1;
        left += 1;
    }
    while right < right_end {
        (slice[output], slice[right]) = (slice[right].clone(), slice[output].clone());
        output += 1;
        right += 1;
    }
}

/// Mergesort some slice in-place of another.
///
/// `output` will contain the sorted entries of `input`
/// whereas `input` will hold unsorted entried of `output`.
fn inplace_with<T>(input: &mut [T], output: &mut [T])
where
    T: Ord + Clone,
{
    if !input.is_empty() {
        let middle = input.len() / 2;
        let (mut left, mut right) = input.split_at_mut(middle);
        inplace(&mut left);
        inplace(&mut right);

        let merger = MergeIter::new(left.iter_mut(), right.iter_mut());

        std::iter::zip(merger, output.iter_mut()).for_each(|(smallest, output)| {
            (*smallest, *output) = (output.clone(), smallest.clone())
        });
    }
}

/// Sort a slice using in-place merge sort.
///
/// O(n log n) based on "Practical in-place mergesort".
///
/// # Examples
/// ```
/// use rust::algorithm::sort::comparison::merge::inplace;
/// let mut slice = [3,2,1];
/// inplace(&mut slice);
/// assert_eq!(slice, [1,2,3]);
/// ```
pub fn inplace<T>(slice: &mut [T])
where
    T: Ord + Clone,
{
    if slice.len() > 1 {
        let middle = slice.len() / 2;
        let mut output = slice.len() - middle;

        // sort slice[..middle] into slice[output..]
        let (read, write) = slice.split_at_mut(middle);
        inplace_with(read, &mut write[output - middle..]);

        while output > 2 {
            let middle = output;
            output = (middle + 1) / 2;

            // sort slice[output..middle] into slice[..output]
            let (left, right) = slice.split_at_mut(output);
            inplace_with(&mut right[..middle - output], left);

            inplace_merge(slice, 0, middle - output, middle, slice.len(), output);
        }
    }
}

#[cfg(test)]
mod inplace_tests {
    use super::*;

    #[test]
    fn empty() {
        let mut slice: [usize; 0] = [];
        inplace(&mut slice);
        assert_eq!(slice, []);
    }

    #[test]
    fn one() {
        let mut slice = [0];
        inplace(&mut slice);
        assert_eq!(slice, [0]);
    }

    #[test]
    fn two() {
        let mut slice = [1, 0];
        inplace(&mut slice);
        assert_eq!(slice, [0, 1]);
    }

    #[test]
    fn multiple() {
        let mut slice: Vec<i32> = (0..10).collect();
        let copy = slice.clone();
        slice.reverse();
        inplace(&mut slice);
        assert_eq!(slice, copy);
    }
}

#[cfg(test)]
mod bottom_up_tests {
    use super::*;

    #[test]
    fn empty() {
        let mut slice: [usize; 0] = [];
        let mut auxiliary = slice.to_vec();
        bottom_up(&mut slice, &mut auxiliary);
        assert_eq!(slice, []);
    }

    #[test]
    fn one() {
        let mut slice = [0];
        let mut auxiliary = slice.to_vec();
        bottom_up(&mut slice, &mut auxiliary);
        assert_eq!(slice, [0]);
    }

    #[test]
    fn two() {
        let mut slice = [2, 1];
        let mut auxiliary = slice.to_vec();
        bottom_up(&mut slice, &mut auxiliary);
        assert_eq!(slice, [1, 2]);
    }

    #[test]
    fn multiple() {
        let mut slice: Vec<i32> = (0..4).collect();
        let copy = slice.clone();
        slice.reverse();
        let mut auxiliary = slice.to_vec();
        bottom_up(&mut slice, &mut auxiliary);
        assert_eq!(slice, copy);
    }

}<|MERGE_RESOLUTION|>--- conflicted
+++ resolved
@@ -8,13 +8,9 @@
 //! | average | n log n    |
 //! | best    | n log n    |
 
-<<<<<<< HEAD
+use crate::algorithm::merge::MergeIter;
+
 /// Sort a slice via top-down merge sort.
-=======
-use crate::algorithm::merge::MergeIter;
-
-/// Sort `slice` using duplicate `auxiliary` memory.
->>>>>>> b9f2cb51
 ///
 /// <div class="warning">`auxiliary` MUST be a duplicate of `slice`</div>
 ///
@@ -90,7 +86,6 @@
         top_down(&mut slice, &mut auxiliary);
         assert_eq!(slice, [1, 2, 3]);
     }
-
 }
 
 /// Sort a slice via bottom-up merge sort.
@@ -134,6 +129,45 @@
             });
         }
         length *= 2;
+    }
+}
+
+#[cfg(test)]
+mod bottom_up_tests {
+    use super::*;
+
+    #[test]
+    fn empty() {
+        let mut slice: [usize; 0] = [];
+        let mut auxiliary = slice.to_vec();
+        bottom_up(&mut slice, &mut auxiliary);
+        assert_eq!(slice, []);
+    }
+
+    #[test]
+    fn one() {
+        let mut slice = [0];
+        let mut auxiliary = slice.to_vec();
+        bottom_up(&mut slice, &mut auxiliary);
+        assert_eq!(slice, [0]);
+    }
+
+    #[test]
+    fn two() {
+        let mut slice = [2, 1];
+        let mut auxiliary = slice.to_vec();
+        bottom_up(&mut slice, &mut auxiliary);
+        assert_eq!(slice, [1, 2]);
+    }
+
+    #[test]
+    fn multiple() {
+        let mut slice: Vec<i32> = (0..4).collect();
+        let copy = slice.clone();
+        slice.reverse();
+        let mut auxiliary = slice.to_vec();
+        bottom_up(&mut slice, &mut auxiliary);
+        assert_eq!(slice, copy);
     }
 }
 
@@ -265,44 +299,4 @@
         inplace(&mut slice);
         assert_eq!(slice, copy);
     }
-}
-
-#[cfg(test)]
-mod bottom_up_tests {
-    use super::*;
-
-    #[test]
-    fn empty() {
-        let mut slice: [usize; 0] = [];
-        let mut auxiliary = slice.to_vec();
-        bottom_up(&mut slice, &mut auxiliary);
-        assert_eq!(slice, []);
-    }
-
-    #[test]
-    fn one() {
-        let mut slice = [0];
-        let mut auxiliary = slice.to_vec();
-        bottom_up(&mut slice, &mut auxiliary);
-        assert_eq!(slice, [0]);
-    }
-
-    #[test]
-    fn two() {
-        let mut slice = [2, 1];
-        let mut auxiliary = slice.to_vec();
-        bottom_up(&mut slice, &mut auxiliary);
-        assert_eq!(slice, [1, 2]);
-    }
-
-    #[test]
-    fn multiple() {
-        let mut slice: Vec<i32> = (0..4).collect();
-        let copy = slice.clone();
-        slice.reverse();
-        let mut auxiliary = slice.to_vec();
-        bottom_up(&mut slice, &mut auxiliary);
-        assert_eq!(slice, copy);
-    }
-
 }
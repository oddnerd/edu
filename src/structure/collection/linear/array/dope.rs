//! Implementation of [`Dope`].

use super::Array;
use super::Collection;
use super::Linear;

use core::ptr::NonNull;

/// Lightweight access to a contigious buffer of memory.
///
/// A [Dope Vector](https://en.wikipedia.org/wiki/Dope_vector) comprises of a
/// pointer and length pair leveraging compile-time type information alongside
/// pointer arithmetic to distinguish between individual elements.
///
/// This is equivalent to Rust's slice ([`[T]`]([`slice`]))  or C++'s span
/// ([`std::span`][span]) and views ([`std::string_view`][string_view]).
///
/// [span]: https://en.cppreference.com/w/cpp/container/span
/// [string_view]: https://en.cppreference.com/w/cpp/string/basic_string_view
#[derive(Clone, Copy, Hash)]
pub struct Dope<'a, T> {
    /// Pointer to the start of the array.
    ptr: NonNull<T>,

    /// Number of elements within the array.
    count: usize,

    /// Bind lifetime to underlying memory buffer.
    lifetime: core::marker::PhantomData<&'a mut T>,
}

impl<'a, T: 'a> Dope<'a, T> {
    /// Construct from a pointer to an array and the number of elements.
    ///
    /// # Safety
    /// * `ptr` must have an address aligned for access to `T`.
    /// * `ptr` must point to one contigious allocated object.
    /// * `ptr` must point to `len` consecutive initialized instances of `T`.
    /// * Cannot use this object to modify immutable underlying memory.
    ///
    /// # Performance
    /// This methods takes O(1) time and consumes O(1) memory for the result.
    ///
    /// # Examples
    /// ```
    /// use rust::structure::collection::Linear;
    /// use rust::structure::collection::linear::array::Dope;
    ///
    /// let mut expected = [0, 1, 2, 3, 4, 5];
    ///
    /// let ptr = expected.as_mut_ptr();
    /// let ptr = unsafe { NonNull::new_unchecked(ptr) };
    /// let actual = unsafe { Dope::new(ptr, expected.len()) };
    ///
    /// assert!(actual.iter().eq(expected.iter()));
    /// ```
    #[must_use]
    pub unsafe fn new(ptr: NonNull<T>, count: usize) -> Self {
        Self {
            ptr,
            count,
            lifetime: core::marker::PhantomData,
        }
    }
}

impl<'a, T: 'a> From<&'a mut [T]> for Dope<'a, T> {
    /// Construct from an existing mutable [`slice`].
    ///
    /// # Performance
    /// This methods takes O(1) time and consumes O(1) memory for the result.
    ///
    /// # Examples
    /// ```
    /// use rust::structure::collection::Linear;
    /// use rust::structure::collection::linear::array::Dope;
    ///
    /// let mut expected = [0, 1, 2, 3, 4, 5];
    /// let mut clone = expected.clone();
    ///
    /// let actual = Dope::from(clone.as_mut_slice());
    ///
    /// assert!(actual.iter().eq(expected.iter()));
    /// ```
    fn from(slice: &'a mut [T]) -> Self {
        Self {
            ptr: {
                let ptr = slice.as_mut_ptr();

                // SAFETY: `slice` exists => pointer is non-null.
                unsafe { NonNull::new_unchecked(ptr) }
            },
            count: slice.len(),
            lifetime: core::marker::PhantomData,
        }
    }
}

impl<'a, T: 'a> core::ops::Index<usize> for Dope<'a, T> {
    type Output = T;

    /// Query the element `index` positions from the start.
    ///
    /// # Panics
    /// Panics if `index` is out of bounds.
    ///
    /// # Performance
    /// This methods takes O(1) time and consumes O(1) memory.
    ///
    /// # Examples
    /// ```
    /// use rust::structure::collection::linear::Array;
    /// use rust::structure::collection::linear::array::Dope;
    ///
    /// let mut expected = [0, 1, 2, 3, 4, 5];
    ///
<<<<<<< HEAD
    /// let actual = Dope::from(expected.as_mut_slice());
=======
    /// let ptr = expected.as_mut_ptr();
    /// let ptr = unsafe { NonNull::new_unchecked(ptr) };
    /// let actual = unsafe { Dope::new(ptr, expected.len()) };
>>>>>>> afe51232
    ///
    /// for index in 0..=5{
    ///     use core::ops::Index;
    ///     assert_eq!(actual.index(index), &index);
    /// }
    /// ```
    fn index(&self, index: usize) -> &Self::Output {
        assert!(index < self.count, "index out of bounds");

        let ptr = {
            let ptr = self.ptr.as_ptr();

            // SAFETY: `index` in bounds => aligned within allocated object.
            unsafe { ptr.add(index) }
        };

        // SAFETY:
        // * `index` in bounds => pointed to `T` is initialized.
        // * lifetime bound to input object => valid lifetime to return.
        unsafe { &*ptr }
    }
}

impl<'a, T: 'a> core::ops::IndexMut<usize> for Dope<'a, T> {
    /// Obtain a reference to the element `index` positions from the start.
    ///
    /// # Panics
    /// Panics if `index` is out of bounds.
    ///
    /// # Performance
    /// This methods takes O(1) time and consumes O(1) memory.
    ///
    /// # Examples
    /// ```
    /// use rust::structure::collection::linear::Array;
    /// use rust::structure::collection::linear::array::Dope;
    ///
    /// let mut expected = [0, 1, 2, 3, 4, 5];
    ///
<<<<<<< HEAD
    /// let mut actual = Dope::from(expected.as_mut_slice());
=======
    /// let ptr = expected.as_mut_ptr();
    /// let ptr = unsafe { NonNull::new_unchecked(ptr) };
    /// let mut actual = unsafe { Dope::new(ptr, expected.len()) };
>>>>>>> afe51232
    ///
    /// for mut index in 0..=5 {
    ///     use core::ops::IndexMut;
    ///     assert_eq!(actual.index_mut(index), &mut index);
    /// }
    /// ```
    fn index_mut(&mut self, index: usize) -> &mut Self::Output {
        assert!(index < self.count, "index out of bounds");

        let ptr = {
            let ptr = self.ptr.as_ptr();

            // SAFETY: `index` in bounds => aligned within allocated object.
            unsafe { ptr.add(index) }
        };

        // SAFETY:
        // * `index` in bounds => pointed to `T` is initialized.
        // * lifetime bound to input object => valid lifetime to return.
        unsafe { &mut *ptr }
    }
}

impl<'a, T: 'a + PartialEq> PartialEq for Dope<'a, T> {
    /// Query if the elements referenced to/contained are the same as `other`.
    ///
    /// # Performance
    /// This methods takes O(N) time and consumes O(1) memory.
    ///
    /// # Examples
    /// ```
    /// use rust::structure::collection::linear::array::Dope;
    ///
    /// let mut left = [0, 1, 2, 3, 4, 5];
    /// let mut right = left.clone();
    ///
    /// let left = unsafe { Dope::from(left.as_mut_slice()) };
    /// let right = unsafe { Dope::from(right.as_mut_slice()) };
    ///
    /// assert_eq!(left, right);
    /// ```
    fn eq(&self, other: &Self) -> bool {
        self.iter().eq(other.iter())
    }
}

impl<'a, T: 'a + Eq> Eq for Dope<'a, T> {}

impl<'a, T: 'a + core::fmt::Debug> core::fmt::Debug for Dope<'a, T> {
    /// List the elements referenced to/contained.
    ///
    /// # Performance
    /// This methods takes O(N) time and consumes O(N) memory.
    ///
    /// # Examples
    /// ```
    /// use rust::structure::collection::linear::array::Dope;
    ///
    /// let mut expected = [0, 1, 2, 3, 4, 5];
    ///
<<<<<<< HEAD
    /// let actual = Dope::from(expected.as_mut_slice());
=======
    /// let ptr = expected.as_mut_ptr();
    /// let ptr = unsafe { NonNull::new_unchecked(ptr) };
    /// let actual = unsafe { Dope::new(ptr, expected.len()) };
>>>>>>> afe51232
    ///
    /// assert_eq!(format!("{actual:?}"), format!("{expected:?}"));
    /// ```
    fn fmt(&self, f: &mut core::fmt::Formatter<'_>) -> core::fmt::Result {
        f.debug_list().entries(self.iter()).finish()
    }
}

impl<'a, T: 'a> Collection for Dope<'a, T> {
    type Element = T;

    /// Query how many elements are referenced to/contained.
    ///
    /// # Performance
    /// This methods takes O(1) time and consumes O(1) memory for the result.
    ///
    /// # Examples
    /// ```
    /// use rust::structure::Collection;
    /// use rust::structure::collection::linear::array::Dope;
    ///
    /// let mut expected = [0, 1, 2, 3, 4, 5];
    ///
<<<<<<< HEAD
    /// let actual = Dope::from(expected.as_mut_slice());
=======
    /// let ptr = expected.as_mut_ptr();
    /// let ptr = unsafe { NonNull::new_unchecked(ptr) };
    /// let actual = unsafe { Dope::new(ptr, expected.len()) };
>>>>>>> afe51232
    ///
    /// assert_eq!(Collection::count(&actual), expected.len());
    /// ```
    fn count(&self) -> usize {
        self.count
    }
}

impl<'a, T: 'a> Linear for Dope<'a, T> {
    /// Immutably iterate the elements in order.
    ///
    /// # Performance
    /// This methods takes O(1) time and consumes O(1) memory.
    ///
    /// # Examples
    /// ```
    /// use rust::structure::collection::Linear;
    /// use rust::structure::collection::linear::array::Dope;
    ///
    /// let mut expected = [0, 1, 2, 3, 4, 5];
    ///
<<<<<<< HEAD
    /// let actual = Dope::from(expected.as_mut_slice());
=======
    /// let ptr = expected.as_mut_ptr();
    /// let ptr = unsafe { NonNull::new_unchecked(ptr) };
    /// let actual = unsafe { Dope::new(ptr, expected.len()) };
>>>>>>> afe51232
    ///
    /// for (index, element) in actual.iter().enumerate() {
    ///     assert_eq!(element, &index);
    /// }
    /// ```
    fn iter(
        &self,
    ) -> impl DoubleEndedIterator<Item = &Self::Element> + ExactSizeIterator + core::iter::FusedIterator
    {
        // SAFETY:
        // * Pointer is aligned.
        // * Points to one allocated object.
        // * Points to `count` contigious initialized instance of `T`.
        unsafe { super::Iter::new(self.ptr, self.count) }
    }

    /// Mutably iterate the elements in order.
    ///
    /// # Performance
    /// This methods takes O(1) time and consumes O(1) memory.
    ///
    /// # Examples
    /// ```
    /// use rust::structure::collection::Linear;
    /// use rust::structure::collection::linear::array::Dope;
    ///
    /// let mut expected = [0, 1, 2, 3, 4, 5];
    ///
<<<<<<< HEAD
    /// let mut actual = Dope::from(expected.as_mut_slice());
=======
    /// let ptr = expected.as_mut_ptr();
    /// let ptr = unsafe { NonNull::new_unchecked(ptr) };
    /// let mut actual = unsafe { Dope::new(ptr, expected.len()) };
>>>>>>> afe51232
    ///
    /// for (mut index, element) in actual.iter_mut().enumerate() {
    ///     assert_eq!(element, &mut index);
    /// }
    /// ```
    fn iter_mut(
        &mut self,
    ) -> impl DoubleEndedIterator<Item = &mut Self::Element>
           + ExactSizeIterator
           + core::iter::FusedIterator {
        // SAFETY:
        // * Pointer is aligned.
        // * Points to one allocated object.
        // * Points to `count` contigious initialized instance of `T`.
        unsafe { super::IterMut::new(self.ptr, self.count) }
    }
}

impl<'a, T: 'a> Array for Dope<'a, T> {
    /// Obtain an immutable pointer to the underlying contigious memory buffer.
    ///
    /// # Safety
    /// * `self` must outlive the resultant pointer.
    /// * Cannot write to resultant pointer or any pointer derived from it.
    ///
    /// # Performance
    /// This methods takes O(1) time and consumes O(1) memory.
    ///
    /// # Examples
    /// ```
    /// use rust::structure::collection::linear::Array;
    /// use rust::structure::collection::linear::array::Dope;
    ///
    /// let mut expected = [0, 1, 2, 3, 4, 5];
    ///
<<<<<<< HEAD
    /// let actual = Dope::from(expected.as_mut_slice());
=======
    /// let ptr = expected.as_mut_ptr();
    /// let ptr = unsafe { NonNull::new_unchecked(ptr) };
    /// let actual = unsafe { Dope::new(ptr, expected.len()) };
>>>>>>> afe51232
    ///
    /// assert_eq!(actual.as_ptr(), expected.as_ptr());
    /// ```
    fn as_ptr(&self) -> *const Self::Element {
        self.ptr.as_ptr().cast_const()
    }

    /// Obtain an immutable pointer to the underlying contigious memory buffer.
    ///
    /// # Safety
    /// * `self` must outlive the resultant pointer.
    ///
    /// # Performance
    /// This methods takes O(1) time and consumes O(1) memory.
    ///
    /// # Examples
    /// ```
    /// use rust::structure::collection::linear::Array;
    /// use rust::structure::collection::linear::array::Dope;
    ///
    /// let mut expected = [0, 1, 2, 3, 4, 5];
    ///
<<<<<<< HEAD
    /// let mut actual = Dope::from(expected.as_mut_slice());
=======
    /// let ptr = expected.as_mut_ptr();
    /// let ptr = unsafe { NonNull::new_unchecked(ptr) };
    /// let mut actual = unsafe { Dope::new(ptr, expected.len()) };
>>>>>>> afe51232
    ///
    /// assert_eq!(actual.as_mut_ptr(), expected.as_mut_ptr());
    /// ```
    fn as_mut_ptr(&mut self) -> *mut Self::Element {
        self.ptr.as_ptr()
    }
}

#[cfg(test)]
#[allow(
    clippy::undocumented_unsafe_blocks,
    clippy::unwrap_used,
    clippy::expect_used
)]
mod test {
    use super::*;

    mod method {
        use super::*;

        mod new {
            use super::*;

            #[test]
            fn correct_size() {
                let mut expected = [0, 1, 2, 3, 4, 5];

                let actual = {
                    let ptr = expected.as_mut_ptr();
                    let ptr = unsafe { NonNull::new_unchecked(ptr) };
                    unsafe { Dope::new(ptr, expected.len()) }
                };

                assert_eq!(actual.count, expected.len());
            }

            #[test]
            fn correct_pointer() {
                let mut expected = [0, 1, 2, 3, 4, 5];

                let actual = {
                    let ptr = expected.as_mut_ptr();
                    let ptr = unsafe { NonNull::new_unchecked(ptr) };
                    unsafe { Dope::new(ptr, expected.len()) }
                };

                assert_eq!(actual.ptr.as_ptr(), expected.as_mut_ptr());
            }
        }
    }

    mod from {
        use super::*;

        mod primitive_slice {
            use super::*;

            #[test]
            fn correct_size() {
                let mut expected = [0, 1, 2, 3, 4, 5];

                let actual = Dope::from(expected.as_mut_slice());

                assert_eq!(actual.count, expected.len());
            }

            #[test]
            fn correct_pointer() {
                let mut expected = [0, 1, 2, 3, 4, 5];

                let actual = Dope::from(expected.as_mut_slice());

                assert_eq!(actual.ptr.as_ptr(), expected.as_mut_ptr());
            }
        }
    }

    mod index {
        use super::*;
        use core::ops::Index;

        #[test]
        fn correct_element() {
            let mut expected = [0, 1, 2, 3, 4, 5];

            let actual = {
                let ptr = expected.as_mut_ptr();
                let ptr = unsafe { NonNull::new_unchecked(ptr) };
                unsafe { Dope::new(ptr, expected.len()) }
            };

            for (index, value) in expected.iter().enumerate() {
                assert_eq!(actual.index(index), value);
            }
        }

        #[test]
        #[should_panic = "index out of bounds"]
        fn panics_when_out_of_bounds() {
            let mut underlying: [(); 0] = [];
            let instance = Dope::from(underlying.as_mut_slice());

            let _: &() = instance.index(0);
        }
    }

    mod index_mut {
        use super::*;
        use core::ops::IndexMut;

        #[test]
        fn correct_element() {
            let mut expected = [0, 1, 2, 3, 4, 5];

            let mut actual = {
                let ptr = expected.as_mut_ptr();
                let ptr = unsafe { NonNull::new_unchecked(ptr) };
                unsafe { Dope::new(ptr, expected.len()) }
            };

            for (index, value) in expected.iter_mut().enumerate() {
                assert_eq!(actual.index_mut(index), value);
            }
        }

        #[test]
        #[should_panic = "index out of bounds"]
        fn panics_when_out_of_bounds() {
            let mut underlying: [(); 0] = [];
            let mut instance = Dope::from(underlying.as_mut_slice());

            let _: &() = instance.index_mut(0);
        }

        #[test]
        fn is_mutable() {
            let mut expected = [0, 1, 2, 3, 4, 5];

            let mut actual = Dope::from(expected.as_mut_slice());

            for index in 0..actual.count() {
                *actual.index_mut(index) = 0;
            }

            for element in expected {
                assert_eq!(element, 0);
            }
        }
    }

    #[allow(clippy::clone_on_copy)]
    mod clone {
        use super::*;

        #[test]
        fn has_elements() {
            let mut underlying = [0, 1, 2, 3, 4, 5];
            let expected = Dope::from(underlying.as_mut_slice());

            let actual = expected.clone();

            assert_eq!(actual.count, expected.count);
        }

        #[test]
        fn is_equivalent() {
            let mut underlying = [0, 1, 2, 3, 4, 5];
            let expected = Dope::from(underlying.as_mut_slice());

            let actual = expected.clone();

            assert_eq!(actual, expected);
        }
    }

    mod equality {
        use super::*;

        #[test]
        fn eq_when_same_elements() {
            let mut expected = [0, 1, 2, 3, 4, 5];

            let first = {
                let ptr = expected.as_mut_ptr();
                let ptr = unsafe { NonNull::new_unchecked(ptr) };
                unsafe { Dope::new(ptr, expected.len()) }
            };

            let second = {
                let ptr = expected.as_mut_ptr();
                let ptr = unsafe { NonNull::new_unchecked(ptr) };
                unsafe { Dope::new(ptr, expected.len()) }
            };

            assert_eq!(first, second);
        }

        #[test]
        fn ne_when_different_elements() {
            let mut zero = [0];
            let zero = {
                let ptr = zero.as_mut_ptr();
                let ptr = unsafe { NonNull::new_unchecked(ptr) };
                unsafe { Dope::new(ptr, zero.len()) }
            };

            let mut one = [1];
            let one = {
                let ptr = one.as_mut_ptr();
                let ptr = unsafe { NonNull::new_unchecked(ptr) };
                unsafe { Dope::new(ptr, one.len()) }
            };

            assert_ne!(zero, one);
        }

        #[test]
        fn is_symmetric() {
            let mut expected = [0, 1, 2, 3, 4, 5];

            let first = {
                let ptr = expected.as_mut_ptr();
                let ptr = unsafe { NonNull::new_unchecked(ptr) };
                unsafe { Dope::new(ptr, expected.len()) }
            };

            let second = {
                let ptr = expected.as_mut_ptr();
                let ptr = unsafe { NonNull::new_unchecked(ptr) };
                unsafe { Dope::new(ptr, expected.len()) }
            };

            // `first == second` <=> `second == first`
            assert_eq!(first, second);
            assert_eq!(second, first);
        }

        #[test]
        fn is_transitive() {
            let mut expected = [0, 1, 2, 3, 4, 5];

            let first = {
                let ptr = expected.as_mut_ptr();
                let ptr = unsafe { NonNull::new_unchecked(ptr) };
                unsafe { Dope::new(ptr, expected.len()) }
            };

            let second = {
                let ptr = expected.as_mut_ptr();
                let ptr = unsafe { NonNull::new_unchecked(ptr) };
                unsafe { Dope::new(ptr, expected.len()) }
            };

            let third = {
                let ptr = expected.as_mut_ptr();
                let ptr = unsafe { NonNull::new_unchecked(ptr) };
                unsafe { Dope::new(ptr, expected.len()) }
            };

            // `first == second && second == third` => `first == third`
            assert_eq!(first, second);
            assert_eq!(second, third);
            assert_eq!(third, first);
        }

        #[test]
        fn is_reflexive() {
            let mut expected = [0, 1, 2, 3, 4, 5];

            let actual = {
                let ptr = expected.as_mut_ptr();
                let ptr = unsafe { NonNull::new_unchecked(ptr) };
                unsafe { Dope::new(ptr, expected.len()) }
            };

            assert_eq!(actual, actual);
        }
    }

    mod fmt {
        use super::*;

        mod debug {
            use super::*;

            #[test]
            fn is_elements() {
                let mut expected = [0, 1, 2, 3, 4, 5];

                let actual = {
                    let ptr = expected.as_mut_ptr();
                    let ptr = unsafe { NonNull::new_unchecked(ptr) };
                    unsafe { Dope::new(ptr, expected.len()) }
                };

                assert_eq!(format!("{actual:?}"), format!("{expected:?}"));
            }
        }
    }

    mod collection {
        use super::*;

        mod count {
            use super::*;

            #[test]
            fn initialized_elements() {
                let mut expected = [0, 1, 2, 3, 4, 5];

                let actual = {
                    let ptr = expected.as_mut_ptr();
                    let ptr = unsafe { NonNull::new_unchecked(ptr) };
                    unsafe { Dope::new(ptr, expected.len()) }
                };

                assert_eq!(Collection::count(&actual), expected.len());
            }

            #[test]
            fn zero_when_empty() {
                let mut expected: [(); 0] = [];
                let actual = Dope::from(expected.as_mut_slice());

                assert_eq!(Collection::count(&actual), 0);
            }
        }
    }

    mod linear {
        use super::*;

        mod iter {
            use super::*;

            #[test]
            fn element_count() {
                let mut expected = [0, 1, 2, 3, 4, 5];
                let actual = Dope::from(expected.as_mut_slice());

                assert_eq!(actual.iter().count(), expected.len());
            }

            #[test]
            fn in_order() {
                let mut expected = [0, 1, 2, 3, 4, 5];

                let actual = {
                    let ptr = expected.as_mut_ptr();
                    let ptr = unsafe { NonNull::new_unchecked(ptr) };
                    unsafe { Dope::new(ptr, expected.len()) }
                };

                assert!(actual.iter().eq(expected.iter()));
            }

            mod double_ended {
                use super::*;

                #[test]
                fn element_count() {
                    let mut expected = [0, 1, 2, 3, 4, 5];
                    let actual = Dope::from(expected.as_mut_slice());

                    assert_eq!(actual.iter().rev().count(), expected.len());
                }

                #[test]
                fn in_order() {
                    let mut expected = [0, 1, 2, 3, 4, 5];

                    let actual = {
                        let ptr = expected.as_mut_ptr();
                        let ptr = unsafe { NonNull::new_unchecked(ptr) };
                        unsafe { Dope::new(ptr, expected.len()) }
                    };

                    assert!(actual.iter().rev().eq(expected.iter().rev()));
                }
            }

            mod exact_size {
                use super::*;

                #[test]
                fn hint() {
                    let mut expected = [0, 1, 2, 3, 4, 5];

                    let actual = {
                        let ptr = expected.as_mut_ptr();
                        let ptr = unsafe { NonNull::new_unchecked(ptr) };
                        unsafe { Dope::new(ptr, expected.len()) }
                    };

                    assert_eq!(
                        actual.iter().size_hint(),
                        (expected.len(), Some(expected.len()))
                    );
                }

                #[test]
                fn len() {
                    let mut expected = [0, 1, 2, 3, 4, 5];

                    let actual = {
                        let ptr = expected.as_mut_ptr();
                        let ptr = unsafe { NonNull::new_unchecked(ptr) };
                        unsafe { Dope::new(ptr, expected.len()) }
                    };

                    assert_eq!(actual.iter().len(), expected.len());
                }

                #[test]
                fn updates() {
                    let mut expected = [0, 1, 2, 3, 4, 5];

                    let actual = {
                        let ptr = expected.as_mut_ptr();
                        let ptr = unsafe { NonNull::new_unchecked(ptr) };
                        unsafe { Dope::new(ptr, expected.len()) }
                    };

                    let mut actual = actual.iter();

                    for remaining in (0..expected.len()).rev() {
                        _ = actual.next();

                        assert_eq!(actual.len(), remaining);
                    }
                }
            }

            mod fused {
                use super::*;

                #[test]
                fn empty() {
                    let mut expected: [(); 0] = [];
                    let actual = Dope::from(expected.as_mut_slice());
                    let mut actual = actual.iter();

                    // Yields `None` at least once.
                    assert_eq!(actual.next(), None);
                    assert_eq!(actual.next_back(), None);

                    // Continues to yield `None`.
                    assert_eq!(actual.next(), None);
                    assert_eq!(actual.next_back(), None);
                }

                #[test]
                fn exhausted() {
                    let mut expected = [()];
                    let actual = Dope::from(expected.as_mut_slice());
                    let mut actual = actual.iter();

                    // Exhaust the elements.
                    let _: &() = actual.next().expect("the one element");

                    // Yields `None` at least once.
                    assert_eq!(actual.next(), None);
                    assert_eq!(actual.next_back(), None);

                    // Continues to yield `None`.
                    assert_eq!(actual.next(), None);
                    assert_eq!(actual.next_back(), None);
                }
            }
        }

        mod iter_mut {
            use super::*;

            #[test]
            fn element_count() {
                let mut expected = [0, 1, 2, 3, 4, 5];
                let mut actual = Dope::from(expected.as_mut_slice());

                assert_eq!(actual.iter_mut().count(), expected.len());
            }

            #[test]
            fn in_order() {
                let mut expected = [0, 1, 2, 3, 4, 5];

                let mut actual = {
                    let ptr = expected.as_mut_ptr();
                    let ptr = unsafe { NonNull::new_unchecked(ptr) };
                    unsafe { Dope::new(ptr, expected.len()) }
                };

                assert!(actual.iter_mut().eq(expected.iter_mut()));
            }

            mod double_ended {
                use super::*;

                #[test]
                fn element_count() {
                    let mut expected = [0, 1, 2, 3, 4, 5];
                    let mut actual = Dope::from(expected.as_mut_slice());

                    assert_eq!(actual.iter_mut().rev().count(), expected.len());
                }

                #[test]
                fn in_order() {
                    let mut expected = [0, 1, 2, 3, 4, 5];

                    let mut actual = {
                        let ptr = expected.as_mut_ptr();
                        let ptr = unsafe { NonNull::new_unchecked(ptr) };
                        unsafe { Dope::new(ptr, expected.len()) }
                    };

                    assert!(actual.iter_mut().rev().eq(expected.iter_mut().rev()));
                }
            }

            mod exact_size {
                use super::*;

                #[test]
                fn hint() {
                    let mut expected = [0, 1, 2, 3, 4, 5];

                    let mut actual = {
                        let ptr = expected.as_mut_ptr();
                        let ptr = unsafe { NonNull::new_unchecked(ptr) };
                        unsafe { Dope::new(ptr, expected.len()) }
                    };

                    assert_eq!(
                        actual.iter_mut().size_hint(),
                        (expected.len(), Some(expected.len()))
                    );
                }

                #[test]
                fn len() {
                    let mut expected = [0, 1, 2, 3, 4, 5];

                    let mut actual = {
                        let ptr = expected.as_mut_ptr();
                        let ptr = unsafe { NonNull::new_unchecked(ptr) };
                        unsafe { Dope::new(ptr, expected.len()) }
                    };

                    assert_eq!(actual.iter_mut().len(), expected.len());
                }

                #[test]
                fn updates() {
                    let mut expected = [0, 1, 2, 3, 4, 5];

                    let mut actual = {
                        let ptr = expected.as_mut_ptr();
                        let ptr = unsafe { NonNull::new_unchecked(ptr) };
                        unsafe { Dope::new(ptr, expected.len()) }
                    };

                    let mut actual = actual.iter_mut();

                    for remaining in (0..expected.len()).rev() {
                        _ = actual.next();

                        assert_eq!(actual.len(), remaining);
                    }
                }
            }

            mod fused {
                use super::*;

                #[test]
                fn empty() {
                    let mut expected: [(); 0] = [];
                    let mut actual = Dope::from(expected.as_mut_slice());
                    let mut actual = actual.iter_mut();

                    // Yields `None` at least once.
                    assert_eq!(actual.next(), None);
                    assert_eq!(actual.next_back(), None);

                    // Continues to yield `None`.
                    assert_eq!(actual.next(), None);
                    assert_eq!(actual.next_back(), None);
                }

                #[test]
                fn exhausted() {
                    let mut expected = [()];
                    let mut actual = Dope::from(expected.as_mut_slice());
                    let mut actual = actual.iter_mut();

                    // Exhaust the elements.
                    let _: &() = actual.next().expect("the one element");

                    // Yields `None` at least once.
                    assert_eq!(actual.next(), None);
                    assert_eq!(actual.next_back(), None);

                    // Continues to yield `None`.
                    assert_eq!(actual.next(), None);
                    assert_eq!(actual.next_back(), None);
                }
            }
        }
    }

    mod array {
        use super::*;

        mod as_ptr {
            use super::*;

            #[test]
            fn correct_address() {
                let mut expected = [0, 1, 2, 3, 4, 5];
                let actual = Dope::from(expected.as_mut_slice());

                assert_eq!(actual.as_ptr(), expected.as_ptr());
            }
        }

        mod as_mut_ptr {
            use super::*;

            #[test]
            fn correct_address() {
                let mut expected = [0, 1, 2, 3, 4, 5];
                let mut actual = Dope::from(expected.as_mut_slice());

                assert_eq!(actual.as_mut_ptr(), expected.as_mut_ptr());
            }
        }
    }
}<|MERGE_RESOLUTION|>--- conflicted
+++ resolved
@@ -114,13 +114,7 @@
     ///
     /// let mut expected = [0, 1, 2, 3, 4, 5];
     ///
-<<<<<<< HEAD
     /// let actual = Dope::from(expected.as_mut_slice());
-=======
-    /// let ptr = expected.as_mut_ptr();
-    /// let ptr = unsafe { NonNull::new_unchecked(ptr) };
-    /// let actual = unsafe { Dope::new(ptr, expected.len()) };
->>>>>>> afe51232
     ///
     /// for index in 0..=5{
     ///     use core::ops::Index;
@@ -160,13 +154,7 @@
     ///
     /// let mut expected = [0, 1, 2, 3, 4, 5];
     ///
-<<<<<<< HEAD
     /// let mut actual = Dope::from(expected.as_mut_slice());
-=======
-    /// let ptr = expected.as_mut_ptr();
-    /// let ptr = unsafe { NonNull::new_unchecked(ptr) };
-    /// let mut actual = unsafe { Dope::new(ptr, expected.len()) };
->>>>>>> afe51232
     ///
     /// for mut index in 0..=5 {
     ///     use core::ops::IndexMut;
@@ -227,13 +215,7 @@
     ///
     /// let mut expected = [0, 1, 2, 3, 4, 5];
     ///
-<<<<<<< HEAD
     /// let actual = Dope::from(expected.as_mut_slice());
-=======
-    /// let ptr = expected.as_mut_ptr();
-    /// let ptr = unsafe { NonNull::new_unchecked(ptr) };
-    /// let actual = unsafe { Dope::new(ptr, expected.len()) };
->>>>>>> afe51232
     ///
     /// assert_eq!(format!("{actual:?}"), format!("{expected:?}"));
     /// ```
@@ -257,13 +239,7 @@
     ///
     /// let mut expected = [0, 1, 2, 3, 4, 5];
     ///
-<<<<<<< HEAD
     /// let actual = Dope::from(expected.as_mut_slice());
-=======
-    /// let ptr = expected.as_mut_ptr();
-    /// let ptr = unsafe { NonNull::new_unchecked(ptr) };
-    /// let actual = unsafe { Dope::new(ptr, expected.len()) };
->>>>>>> afe51232
     ///
     /// assert_eq!(Collection::count(&actual), expected.len());
     /// ```
@@ -285,13 +261,7 @@
     ///
     /// let mut expected = [0, 1, 2, 3, 4, 5];
     ///
-<<<<<<< HEAD
     /// let actual = Dope::from(expected.as_mut_slice());
-=======
-    /// let ptr = expected.as_mut_ptr();
-    /// let ptr = unsafe { NonNull::new_unchecked(ptr) };
-    /// let actual = unsafe { Dope::new(ptr, expected.len()) };
->>>>>>> afe51232
     ///
     /// for (index, element) in actual.iter().enumerate() {
     ///     assert_eq!(element, &index);
@@ -320,13 +290,7 @@
     ///
     /// let mut expected = [0, 1, 2, 3, 4, 5];
     ///
-<<<<<<< HEAD
     /// let mut actual = Dope::from(expected.as_mut_slice());
-=======
-    /// let ptr = expected.as_mut_ptr();
-    /// let ptr = unsafe { NonNull::new_unchecked(ptr) };
-    /// let mut actual = unsafe { Dope::new(ptr, expected.len()) };
->>>>>>> afe51232
     ///
     /// for (mut index, element) in actual.iter_mut().enumerate() {
     ///     assert_eq!(element, &mut index);
@@ -362,13 +326,7 @@
     ///
     /// let mut expected = [0, 1, 2, 3, 4, 5];
     ///
-<<<<<<< HEAD
     /// let actual = Dope::from(expected.as_mut_slice());
-=======
-    /// let ptr = expected.as_mut_ptr();
-    /// let ptr = unsafe { NonNull::new_unchecked(ptr) };
-    /// let actual = unsafe { Dope::new(ptr, expected.len()) };
->>>>>>> afe51232
     ///
     /// assert_eq!(actual.as_ptr(), expected.as_ptr());
     /// ```
@@ -391,13 +349,7 @@
     ///
     /// let mut expected = [0, 1, 2, 3, 4, 5];
     ///
-<<<<<<< HEAD
     /// let mut actual = Dope::from(expected.as_mut_slice());
-=======
-    /// let ptr = expected.as_mut_ptr();
-    /// let ptr = unsafe { NonNull::new_unchecked(ptr) };
-    /// let mut actual = unsafe { Dope::new(ptr, expected.len()) };
->>>>>>> afe51232
     ///
     /// assert_eq!(actual.as_mut_ptr(), expected.as_mut_ptr());
     /// ```
